name: client

on:
  pull_request:
    paths:
      - "**/Cargo.toml"
      - "**/*.rs"
      - justfile
      - .github/workflows/client.yml

permissions:
  contents: read

env:
  CARGO_INCREMENTAL: 0
  CARGO_NET_RETRY: 10
  RUST_VERSION: 1.64.0
  RUSTUP_MAX_RETRIES: 10
  KUBERT_TEST_NS: kubert-test

jobs:
  local:
    strategy:
      matrix:
        k8s:
          - v1.21
          - v1.26
    timeout-minutes: 10
    runs-on: ubuntu-latest
    env:
      KUBERT_TEST_CLUSTER_VERSION: ${{ matrix.k8s }}
    steps:
<<<<<<< HEAD
      - uses: linkerd/dev/actions/setup-tools@v39
      - uses: linkerd/dev/actions/setup-rust@v39
=======
      - uses: linkerd/dev/actions/setup-tools@v40
      - uses: linkerd/dev/actions/setup-rust@v40
      - run: sudo apt-get install libssl-dev
>>>>>>> 312bd6e2
      - uses: actions/checkout@24cb9080177205b6e8c946b17badbe402adc938f
      - run: just fetch
      - run: just build-examples
      - run: just test-cluster-create
      - run: just test-cluster-run-watch-pods --log-level=debug
      - run: just test-cluster-create-ns
      - name: Run just test-cluster-run-watch-pods with impersonation
        run: |
          just test-cluster-run-watch-pods --log-level=debug \
            --as=system:serviceaccount:${KUBERT_TEST_NS}:watch-pods \
            --kubeconfig=$HOME/.kube/config
      - run: just test-lease-build
      - run: just test-lease

  in-cluster:
    strategy:
      matrix:
        k8s:
          - v1.21
          - v1.26
    timeout-minutes: 10
    runs-on: ubuntu-latest
    env:
      GITHUB_TOKEN: ${{ secrets.GITHUB_TOKEN }}
      KUBERT_TEST_CLUSTER_VERSION: ${{ matrix.k8s }}
    steps:
      - uses: linkerd/dev/actions/setup-tools@v40
      - uses: linkerd/dev/actions/setup-rust@v40
      - uses: actions/checkout@24cb9080177205b6e8c946b17badbe402adc938f
      - run: just build-examples-image
      - run: just test-cluster-create
      - run: just test-cluster-import-examples
      - run: just test-cluster-create-ns
      - run: just test-cluster-deploy-watch-pods --log-level=debug<|MERGE_RESOLUTION|>--- conflicted
+++ resolved
@@ -30,14 +30,8 @@
     env:
       KUBERT_TEST_CLUSTER_VERSION: ${{ matrix.k8s }}
     steps:
-<<<<<<< HEAD
-      - uses: linkerd/dev/actions/setup-tools@v39
-      - uses: linkerd/dev/actions/setup-rust@v39
-=======
       - uses: linkerd/dev/actions/setup-tools@v40
       - uses: linkerd/dev/actions/setup-rust@v40
-      - run: sudo apt-get install libssl-dev
->>>>>>> 312bd6e2
       - uses: actions/checkout@24cb9080177205b6e8c946b17badbe402adc938f
       - run: just fetch
       - run: just build-examples
